from zipfile import ZipFile, ZipInfo
from io import BytesIO
from contextlib import suppress
from pathlib import Path

import math
import time

from logging import Logger
from typing import Annotated

from litestar import Request, get, post, Response
from litestar.enums import RequestEncodingType
from litestar.exceptions import HTTPException
from litestar.params import Body
from litestar.response import Template, Redirect, File
from litestar.status_codes import HTTP_303_SEE_OTHER, HTTP_307_TEMPORARY_REDIRECT

from common.logger import get_logger
from common.papi_web_config import PAPI_WEB_COPYRIGHT, PAPI_WEB_URL, PAPI_WEB_VERSION, PapiWebConfig
from data.board import Board
from data.event import Event, get_events_by_name
from data.rotator import Rotator
from data.screen import AScreen
from data.tournament import Tournament
from data.util import Result, Color
from database.access import access_driver, odbc_drivers
from web.messages import Message
from web.urls import index_url, event_url, screen_url, rotator_screen_url

logger: Logger = get_logger()

papi_web_info: dict[str, str] = {
    'version': PAPI_WEB_VERSION,
    'url': PAPI_WEB_URL,
    'copyright': PAPI_WEB_COPYRIGHT,
}


@get(path='/', name='index')
async def index(request: Request) -> Template:
    events: list[Event] = get_events_by_name(True)
    if len(events) == 0:
        Message.error(request, 'Aucun évènement trouvé')
    return Template(
        template_name="index.html",
        context={
            'papi_web_info': papi_web_info,
            'papi_web_config': PapiWebConfig(),
            'events': events,
            'odbc_drivers': odbc_drivers(),
            'access_driver': access_driver(),
            'messages': Message.messages(request),
        })


def load_event(request: Request, event_id: str) -> Event | None:
    event: Event = Event(event_id, True)
    if event.errors:
        for error in event.errors:
            Message.error(request, error)
        return None
    return event


@get(path='/event/{event_id:str}', name='show-event')
async def show_event(request: Request, event_id: str) -> Template | Redirect:
    event: Event = load_event(request, event_id)
    if event is None:
        return Redirect(
            path=index_url(request),
            status_code=HTTP_307_TEMPORARY_REDIRECT)
    return Template(
        template_name="event.html",
        context={
            'papi_web_info': papi_web_info,
            'event': event,
            'messages': Message.messages(request),
        })


def session_password_key(event: Event) -> str:
    return 'auth-' + event.id


def store_password(request: Request, event: Event, password: str | None):
    request.session[session_password_key(event)] = password


def get_stored_password(request: Request, event: Event) -> str | None:
    return request.session.get(session_password_key(event), None)


def render_screen(
        request: Request, event: Event, screen: AScreen, login_needed: bool, rotator_next_url: str = None,
        rotator_delay: int = None
) -> Template:
    last_result_updated: dict[str, int | str | float] | None = None
    try:
        last_result_updated = request.session['last_result_updated']
    except KeyError:
        pass
    last_illegal_move_updated: dict[str, int | str | float] | None = None
    try:
        last_illegal_move_updated = request.session['last_illegal_move_updated']
    except KeyError:
        pass
    return Template(
        template_name="screen.html",
        context={
            'papi_web_info': papi_web_info,
            'event': event,
            'screen': screen,
            'now': math.floor(time.time()),
            'login_needed': login_needed,
            'rotator_next_url': rotator_next_url,
            'rotator_delay': rotator_delay,
            'last_result_updated': last_result_updated,
            'last_illegal_move_updated': last_illegal_move_updated,
            'messages': Message.messages(request),
        })


def render_board(
        request: Request, event: Event, tournament: Tournament, board: Board,
        update: bool,
) -> Template:
    return Template(
        template_name="board.html",
        context={
            'event': event,
            'tournament': tournament,
            'board': board,
            'update': update,
            'messages': Message.messages(request),
        })


def render_result_modal(
        request: Request, event: Event, tournament: Tournament, board: Board,
        arbiter: bool,
) -> Template:
    return Template(
        template_name="result_modal.html",
        context={
            'event': event,
            'tournament': tournament,
            'board': board,
            'arbiter': arbiter,
            'messages': Message.messages(request),
        })

<<<<<<< HEAD

"""@get(
        path='result-modal/{event_id:str}/{tournament_id:str}/{board_id:str}',
        name='result-login',
=======
@get(
        path='result-modal/{event_id:str}/{tournament_id:str}/{board_id:str}',
        name='result-login'
>>>>>>> 65e8b223
)
async def show_modal_result(
    request: Request, event_id: str, tournament_id: str
) -> Redirect | Template:
    event: Event = load_event(request, event_id)
    if event is None:
        return Redirect(
            path=index_url(request),
            status_code=HTTP_307_TEMPORARY_REDIRECT,
        )
    try:
        event.tournaments[tournament_id]
    except KeyError:
        Message.error(request, f'Tournoi [{tournament_id}] non trouvé')
    return Redirect(
        path=event_url(request, event_id),
        status_code=HTTP_307_TEMPORARY_REDIRECT
    )


"""@post(
    path='/login/{event_id:str}/{screen_id:str}',
    name='login',
)
async def login(
        request: Request,
        data: Annotated[
            dict[str, str],
            Body(media_type=RequestEncodingType.URL_ENCODED),
        ],
        event_id: str,
        screen_id: str
) -> Redirect:
    # HTTP_303_SEE_OTHER is used in this POST handler to be redirected with a GET method (otherwise POST is used)
    event: Event = load_event(request, event_id)
    if event is None:
        return Redirect(
            path=index_url(request),
            status_code=HTTP_303_SEE_OTHER,
        )
    if screen_id not in event.screens:
        Message.error(request, f'Écran [{screen_id}] introuvable')
        return Redirect(
            path=event_url(request, event_id),
            status_code=HTTP_303_SEE_OTHER)
    if 'password' not in data:
        Message.warning(request, 'Veuillez indiquer le code d\'accès.')
    elif data['password'] == event.update_password:
        Message.success(request, 'Authentification réussie.')
        store_password(request, event, data['password'])
    else:
        Message.error(request, 'Code d\'accès incorrect.')
        store_password(request, event, None)
    return Redirect(
        path=screen_url(request, event_id, screen_id),
        status_code=HTTP_303_SEE_OTHER)


def event_login_needed(request: Request, event: Event, screen: AScreen | None = None) -> bool:
    if screen is not None:
        if not screen.update:
            return False
    if not event.update_password:
        return False
    session_password: str | None = get_stored_password(request, event)
    logger.info('session_password=%s', "*" * (len(session_password if session_password else 0)))
    if session_password is None:
        Message.error(request,
                      'Un code d\'accès est nécessaire pour accéder à l\'interface de saisie des résultats.')
        return True
    if session_password != event.update_password:
        Message.error(request, 'Code d\'accès incorrect.')
        store_password(request, event, None)
        return True
    return False


@get(
    path='/screen/{event_id:str}/{screen_id:str}',
    name='show-screen',
)
async def show_screen(request: Request, event_id: str, screen_id: str) -> Template | Redirect:
    event: Event = load_event(request, event_id)
    if event is None:
        return Redirect(
            path=index_url(request),
            status_code=HTTP_307_TEMPORARY_REDIRECT)
    if screen_id not in event.screens:
        Message.error(request, f'Écran [{screen_id}] introuvable')
        return Redirect(
            path=event_url(request, event_id),
            status_code=HTTP_307_TEMPORARY_REDIRECT)
    screen: AScreen = event.screens[screen_id]
    login_needed: bool = event_login_needed(request, event, screen)
    return render_screen(request, event, screen, login_needed)


"""@get(
        path='/board/{event_id:str}/{tournament_id:str}/{board_id:int}',
        name='show-board',
)
async def show_board(request: Request, event_id: str, tournament_id: str, board_id: int) -> Template | Redirect:
    event: Event = load_event(request, event_id)
    if event is None:
        return Redirect(
            path=index_url(request),
            status_code=HTTP_307_TEMPORARY_REDIRECT
        )
    try:
        tournament = event.tournaments[tournament_id]
        try:
            tournament.boards[board_id - 1]
        except (IndexError, TypeError):
            Message.error(request, f"L'échiquier [{board_id}] est introuvable pour le tournoi [{tournament_id}]")
    except KeyError:
        Message.error(request, f'Tournoi [{tournament_id}] non trouvé')
    return Redirect(
        path=event_url(request, event_id),
        status_code=HTTP_307_TEMPORARY_REDIRECT
    )


"""@get(path='/rotator/{event_id:str}/{rotator_id:str}', name='show-rotator')
async def show_rotator(
        request: Request, event_id: str, rotator_id: str) -> Redirect:
    return Redirect(
        path=rotator_screen_url(request, event_id, rotator_id, 0),
        status_code=HTTP_307_TEMPORARY_REDIRECT)


@get(path='/rotator/{event_id:str}/{rotator_id:str}/{screen_index:int}', name='show-rotator-screen')
async def show_rotator_screen(
        request: Request, event_id: str, rotator_id: str, screen_index: int) -> Template | Redirect:
    event: Event = load_event(request, event_id)
    if event is None:
        return Redirect(
            path=index_url(request),
            status_code=HTTP_307_TEMPORARY_REDIRECT)
    if rotator_id not in event.rotators:
        Message.error(request, f'Écran rotatif [{rotator_id}] non trouvé')
        return Redirect(
            path=event_url(request, event_id),
            status_code=HTTP_307_TEMPORARY_REDIRECT)
    rotator: Rotator = event.rotators[rotator_id]
    screen_index: int = screen_index % len(rotator.screens)
    screen: AScreen = rotator.screens[screen_index]
    login_needed: bool = event_login_needed(request, event, screen)
    return render_screen(
        request, event, screen, login_needed,
        rotator_next_url=rotator_screen_url(request, event_id, rotator_id, (screen_index + 1) % len(rotator.screens)),
        rotator_delay=rotator.delay)


@get(
    path='/update-result/{event_id:str}/{screen_id:str}/{tournament_id:str}/{board_id:int}/{result:int}',
    name='update-result'
)
async def update_result(
        request: Request, event_id: str, screen_id: str, tournament_id: str, board_id: int, result: int
) -> Redirect:
    event: Event = load_event(request, event_id)
    if event is None:
        return Redirect(
            path=index_url(request),
            status_code=HTTP_307_TEMPORARY_REDIRECT)
    if not event_login_needed(request, event):
        tournament: Tournament
        try:
            tournament = event.tournaments[tournament_id]
            board: Board
            try:
                board = tournament.boards[board_id - 1]
                if result not in Result.imputable_results():
                    Message.error(request, f'L\'écriture du résultat à échoué (résultat invalide [{result}])')
                else:
                    tournament.add_result(board, Result.from_papi_value(result))
                    event.store_result(tournament, board, result)
                    request.session['last_result_entered']: dict[str, int | str | float] = {
                        'tournament_id': tournament_id,
                        'board_id': board_id,
                        'expiration': time.time() + 10,
                    }
            except KeyError:
                Message.error(
                    request, f'L\'échiquier [{board_id}] est introuvable pour le tournoi [{tournament.id}])')
        except KeyError:
            Message.error(request, f'Tournoi [{tournament_id}] non trouvé')
    return Redirect(
        path=screen_url(request, event_id, screen_id),
        status_code=HTTP_307_TEMPORARY_REDIRECT)


@get(
    path='/add-illegal-move/{event_id:str}/{screen_id:str}/{tournament_id:str}/{board_id:int}/{color:str}',
    name='add-illegal-move'
)
async def add_illegal_move(
        request: Request, event_id: str, screen_id: str, tournament_id: str, board_id: int, color: str
) -> Redirect:
    event: Event = load_event(request, event_id)
    if event is None:
        return Redirect(
            path=index_url(request),
            status_code=HTTP_307_TEMPORARY_REDIRECT)
    if not event_login_needed(request, event):
        try:
            tournament: Tournament = event.tournaments[tournament_id]
            try:
                board: Board = tournament.boards[board_id - 1]
                if color not in (Color.WHITE, Color.BLACK):
                    Message.error(request, f'L\'écriture du coup illégal à échoué (couleur invalide [{color}])')
                else:
                    tournament.store_illegal_move(board, Color(color))
                    request.session['last_illegal_move_updated']: dict[str, int | str | float] = {
                        'tournament_id': tournament_id,
                        'board_id': board_id,
                        'color': color,
                        'expiration': time.time() + 10,
                    }
            except KeyError:
                Message.error(
                    request, f'L\'échiquier [{board_id}] est introuvable pour le tournoi [{tournament.id}])')
        except KeyError:
            Message.error(request, f'Tournoi [{tournament_id}] non trouvé')
    return Redirect(
        path=screen_url(request, event_id, screen_id),
        status_code=HTTP_307_TEMPORARY_REDIRECT)


@get(
    path='/delete-illegal-move/{event_id:str}/{screen_id:str}/{tournament_id:str}/{board_id:int}/{color:str}',
    name='delete-illegal-move',
)
async def delete_illegal_move(
        request: Request, event_id: str, screen_id: str, tournament_id: str, board_id: int, color: str
) -> Redirect:
    event: Event = load_event(request, event_id)
    if event is None:
        return Redirect(
            path=index_url(request),
            status_code=HTTP_307_TEMPORARY_REDIRECT)
    if not event_login_needed(request, event):
        try:
            tournament: Tournament = event.tournaments[tournament_id]
            try:
                board: Board = tournament.boards[board_id - 1]
                if color not in (Color.WHITE, Color.BLACK):
                    Message.error(request, f'La suppression du coup illégal à échoué (couleur invalide [{color}])')
                else:
                    if tournament.delete_illegal_move(board, Color(color)):
                        request.session['last_illegal_move_updated']: dict[str, int | str | float] = {
                            'tournament_id': tournament_id,
                            'board_id': board_id,
                            'color': color,
                            'expiration': time.time() + 10,
                        }
                    else:
                        Message.warning(
                            request,
                            f'Pas de coup illégal trouvé pour le·la joueur·euse {Color(color)} '
                            f'de l\'échiquier {board.id} du tournoi [{tournament.id}]')
            except KeyError:
                Message.error(
                    request, f'L\'échiquier [{board_id}] est introuvable pour le tournoi [{tournament.id}])')
        except KeyError:
            Message.error(request, f'Tournoi [{tournament_id}] non trouvé')
    return Redirect(
        path=screen_url(request, event_id, screen_id),
        status_code=HTTP_307_TEMPORARY_REDIRECT)


@get(path='/screen-last-update/{event_id:str}/{screen_id:str}', name='get-screen-last-update')
async def get_screen_last_update(request: Request, event_id: str, screen_id: str) -> str:
    screen_files: list[Path] = AScreen.get_screen_file_dependencies(event_id, screen_id)
    try:
        mtime: float = screen_files[0].lstat().st_mtime
        for screen_file in screen_files[1:]:
            with suppress(FileNotFoundError):
                mtime = max(mtime, screen_file.lstat().st_mtime)
        last_update: int = math.ceil(mtime)
        logger.debug('last_update(%s/%s)=%s', event_id, screen_id, last_update)
        return str(last_update)
    except FileNotFoundError as e:
        error: str = f'Aucun tournoi pour l\'écran [{screen_id}]'
        Message.error(request, error)
        raise HTTPException(detail=error, status_code=500) from e


@get(path='/download-event/{event_id:str}', name='download-event')
async def download_event(request: Request, event_id: str) -> Response[bytes] | Redirect:
    event: Event = load_event(request, event_id)
    if event is None:
        return Redirect(
            path=index_url(request),
            status_code=HTTP_307_TEMPORARY_REDIRECT)
    tournament_files: list[Path] = []
    for tournament in event.tournaments.values():
        if tournament.file.exists():
            tournament_files.append(tournament.file)
    if not tournament_files:
        Message.error(request, f'Aucun fichier de tournoi pour l\'évènement [{event_id}]')
        return Redirect(
            path=event_url(request, event_id),
            status_code=HTTP_307_TEMPORARY_REDIRECT)
    archive = BytesIO()
    with ZipFile(archive, 'w') as zip_archive:
        for tournament_file in tournament_files:
            zip_entry: ZipInfo = ZipInfo(tournament_file.name)
            with open(tournament_file, 'rb') as tournament_handler:
                zip_archive.writestr(zip_entry, tournament_handler.read())
    return Response(content=bytes(archive.getbuffer()), media_type='application/zip')


@get(path='/download-tournament/{event_id:str}/{tournament_id:str}', name='download-tournament')
async def download_tournament(request: Request, event_id: str, tournament_id: str) -> File | Redirect:
    event: Event = load_event(request, event_id)
    if event is None:
        return Redirect(
            path=index_url(request),
            status_code=HTTP_307_TEMPORARY_REDIRECT)
    tournament: Tournament
    try:
        tournament = event.tournaments[tournament_id]
        if tournament.file.exists():
            return File(path=tournament.file, filename=tournament.file.name)
        else:
            Message.error(request, f'Aucun fichier de tournoi pour l\'évènement [{event_id}]')
            return Redirect(
                path=event_url(request, event_id),
                status_code=HTTP_307_TEMPORARY_REDIRECT)
    except KeyError:
        Message.error(request, f'Le tournoi [{tournament_id}] n\'existe pas pour l\'évènement [{event_id}]')
        return Redirect(
            path=event_url(request, event_id),
            status_code=HTTP_307_TEMPORARY_REDIRECT)<|MERGE_RESOLUTION|>--- conflicted
+++ resolved
@@ -9,7 +9,7 @@
 from logging import Logger
 from typing import Annotated
 
-from litestar import Request, get, post, Response
+from litestar import Request, delete, get, post, Response
 from litestar.enums import RequestEncodingType
 from litestar.exceptions import HTTPException
 from litestar.params import Body
@@ -150,16 +150,10 @@
             'messages': Message.messages(request),
         })
 
-<<<<<<< HEAD
-
-"""@get(
-        path='result-modal/{event_id:str}/{tournament_id:str}/{board_id:str}',
-        name='result-login',
-=======
+
 @get(
         path='result-modal/{event_id:str}/{tournament_id:str}/{board_id:str}',
         name='result-login'
->>>>>>> 65e8b223
 )
 async def show_modal_result(
     request: Request, event_id: str, tournament_id: str
@@ -180,7 +174,7 @@
     )
 
 
-"""@post(
+@post(
     path='/login/{event_id:str}/{screen_id:str}',
     name='login',
 )
@@ -257,11 +251,13 @@
     return render_screen(request, event, screen, login_needed)
 
 
-"""@get(
+@get(
         path='/board/{event_id:str}/{tournament_id:str}/{board_id:int}',
-        name='show-board',
-)
-async def show_board(request: Request, event_id: str, tournament_id: str, board_id: int) -> Template | Redirect:
+        name='show-board'
+)
+async def show_board(
+        request: Request, event_id: str, tournament_id: str, board_id: int) -> Template | Redirect:
+    
     event: Event = load_event(request, event_id)
     if event is None:
         return Redirect(
@@ -269,7 +265,7 @@
             status_code=HTTP_307_TEMPORARY_REDIRECT
         )
     try:
-        tournament = event.tournaments[tournament_id]
+        tournament: Tournament = event.tournaments[tournament_id]
         try:
             tournament.boards[board_id - 1]
         except (IndexError, TypeError):
@@ -282,7 +278,7 @@
     )
 
 
-"""@get(path='/rotator/{event_id:str}/{rotator_id:str}', name='show-rotator')
+@get(path='/rotator/{event_id:str}/{rotator_id:str}', name='show-rotator')
 async def show_rotator(
         request: Request, event_id: str, rotator_id: str) -> Redirect:
     return Redirect(
@@ -389,9 +385,10 @@
         status_code=HTTP_307_TEMPORARY_REDIRECT)
 
 
-@get(
-    path='/delete-illegal-move/{event_id:str}/{screen_id:str}/{tournament_id:str}/{board_id:int}/{color:str}',
+@delete(
+    path='/illegal-move/{event_id:str}/{screen_id:str}/{tournament_id:str}/{board_id:int}/{color:str}',
     name='delete-illegal-move',
+    status_code=HTTP_307_TEMPORARY_REDIRECT,
 )
 async def delete_illegal_move(
         request: Request, event_id: str, screen_id: str, tournament_id: str, board_id: int, color: str

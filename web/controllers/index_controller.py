import time
from datetime import datetime
from logging import Logger
from pathlib import Path
from typing import Annotated, Any

from httpdate import unixtime_to_httpdate, httpdate_to_unixtime
from litestar import get, Controller
from litestar.contrib.htmx.request import HTMXRequest
from litestar.contrib.htmx.response import HTMXTemplate
from litestar.enums import RequestEncodingType
from litestar.params import Body
from litestar.response import Template, Redirect

from common import RGB, check_rgb_str
from common.logger import get_logger
from common.papi_web_config import PapiWebConfig
from web.messages import Message

logger: Logger = get_logger()


class WebContext:
    """
    The basic web context, inherited by all the web contexts of the application.
    Web contexts are used by controllers to get the context of the request based on the payload data received.
    """

    def __init__(
            self, request: HTMXRequest,
            data: Annotated[dict[str, str], Body(media_type=RequestEncodingType.URL_ENCODED), ] | None = None,
    ):
        self.request: HTMXRequest = request
        self.data: dict[str, str] = data
        self.error: Redirect | Template | None = None

    @property
    def background_image(self) -> str:
        """
        Override this method to make the background image different from the default.
        :return:
        """
        return PapiWebConfig.default_background_image

    @property
    def background_color(self) -> str:
        """
        Override this method to make the background color different from the default.
        :return:
        """
        return PapiWebConfig.default_background_color

    @property
    def background_info(self) -> dict[str, str]:
        """
        The information return by this method is passed to the template engine to make the client call the /background
        URL if the image and colors are not already loaded on the page.
        This way image URLs are computed only when needed.
        This method should not be overridden (instead override background_image() and background_color()).
        :return: a dict with an image (a relative or absolute URL, or a path of a file located in /custom) and a color.
        """
        return {
            'image': self.background_image,
            'color': self.background_color,
        }

    @staticmethod
    def form_data_to_str(data: dict[str, str], field: str, empty_value: str | None = None) -> str | None:
<<<<<<< HEAD
        if data is None:
            return empty_value
=======
        """Transforms given `data`'s value in `field` into a stripped
        str. If it is empty, returns `empty_value`."""
>>>>>>> d6bf6e7d
        data[field] = data.get(field, '')
        if data[field] is not None:
            data[field] = data[field].strip()
        if not data[field]:
            return empty_value
        return data[field]

    def _form_data_to_str(self, field: str, empty_value: str | None = None) -> str | None:
        return self.form_data_to_str(self.data, field, empty_value)

    @staticmethod
    def form_data_to_int(
            data: dict[str, str], field: str, empty_value: int | None = None, minimum: int = None) -> int | None:
<<<<<<< HEAD
        if data is None:
            return empty_value
=======
        """Transforms `data`'s value in `field` into a base-10 integer.
        If the value is empty, returns `empty_value`.
        If it is not empty but is not in base-10 integer format, raises
        a `ValueError.
        If `minimum` is not `None`, and the value is not greater or equal to
        `minimum`, raise `ValueError`."""
>>>>>>> d6bf6e7d
        data[field] = data.get(field, '')
        if data[field] is not None:
            data[field] = data[field].strip()
        if not data[field]:
            return empty_value
        int_val = int(data[field])
        if minimum is not None and int_val < minimum:
            raise ValueError(f'{int_val} < {minimum}')
        return int_val

    def _form_data_to_int(self, field: str, empty_value: int | None = None, minimum: int = None) -> int | None:
        return self.form_data_to_int(self.data, field, empty_value, minimum)

    @staticmethod
    def form_data_to_float(
            data: dict[str, str], field: str, empty_value: float | None = None, minimum: float = None) -> float | None:
        if data is None:
            return empty_value
        data[field] = data.get(field, '')
        if data[field] is not None:
            data[field] = data[field].strip()
        if not data[field]:
            return empty_value
        float_val = float(data[field])
        if minimum is not None and float_val < minimum:
            raise ValueError(f'{float_val} < {minimum}')
        return float_val

    def _form_data_to_float(self, field: str, empty_value: str | None = None, minimum: float = None) -> float | None:
        return self.form_data_to_float(self.data, field, empty_value, minimum)

    @staticmethod
    def form_data_to_bool(data: dict[str, str], field: str, empty_value: bool | None = None) -> bool | None:
        if data is None:
            return empty_value
        data[field] = data.get(field, '')
        if data[field] is not None:
            data[field] = data[field].strip().lower()
        if not data[field]:
            return empty_value
        return data[field] in ['true', 'on', ]

    def _form_data_to_bool(self, field: str, empty_value: str | None = None) -> bool | None:
        return self.form_data_to_bool(self.data, field, empty_value)

    @staticmethod
    def form_data_to_rgb(data: dict[str, str], field: str, empty_value: RGB | None = None) -> str | None:
        if data is None:
            return empty_value
        data[field] = data.get(field, '')
        if data[field] is not None:
            data[field] = data[field].strip().lower()
        if not data[field]:
            return empty_value
        return check_rgb_str(data[field])

    def _form_data_to_rgb(self, field: str, empty_value: RGB | None = None) -> str | None:
        return self.form_data_to_rgb(self.data, field, empty_value)

    @staticmethod
    def value_to_form_data(value: str | int | bool | Path | None) -> str | None:
        if value is None:
            return ''
        if isinstance(value, str):
            return value.strip()
        if isinstance(value, bool):
            return 'on' if value else 'off'
        if isinstance(value, int):
            return str(value)
        if isinstance(value, Path):
            return str(value)
        raise ValueError

    @staticmethod
    def value_to_datetime_form_data(value: float | None) -> str | None:
        if value is None:
            return ''
        return datetime.strftime(datetime.fromtimestamp(value), '%Y-%m-%dT%H:%M')

    def _redirect_error(self, errors: str | list[str]):
        self.error = AbstractController.redirect_error(self.request, errors)

    @property
    def admin_auth(self) -> bool:
        """
        A method that tell if the client is authorized to view admin pages.
        At this time, local requests (from the server) are allowed, adding an auth mechanism to allow access from other
        clients is planned.
        :return: True if the client is allowed to view admin pages.
        """
        # NOTE(Amaras): see https://docs.litestar.dev/2/usage/security/index.html
        # for security considerations in Litestar
        if self.request.client.host == '127.0.0.1':
            return True
        return False

    @property
    def template_context(self) -> dict[str, Any]:
        """
        This method is used by all controllers to get the parameters to pass the template for rendering.
        Override this method to pass more parameters to the template engine.
        :return: a dict containing named parameters.
        """
        now: float = time.time()
        return {
            'now': now,
            'now_http_date': unixtime_to_httpdate(int(now)),
            'papi_web_config': PapiWebConfig(),
            'admin_auth': self.admin_auth,
            'background_info': self.background_info,
        }


class AbstractController(Controller):
    """
    The basic controller, inherited by all the controllers of the application.
    Controllers are used to handle web requests and respond to clients.
    """

    @staticmethod
    def redirect_error(request: HTMXRequest, errors: str | list[str] | Exception) -> Template:
        web_context: WebContext = WebContext(request, {})
        Message.error(request, errors)
        return HTMXTemplate(
            template_name="index.html",
            re_target="body",
            context=web_context.template_context | {
                'messages': Message.messages(request),
            })

    @staticmethod
    def _render_messages(request: HTMXRequest) -> Template:
        return HTMXTemplate(
            template_name='messages.html',
            re_swap='afterbegin',
            re_target='#messages',
            context={
                'messages': Message.messages(request),
            })

    IF_MODIFIED_SINCE_HEADER: str = 'If-Modified-Since'

    def get_if_modified_since(self, request: HTMXRequest) -> float:
        """
        Return the If-Modified-Since header value of the request.
        If no header found or the date is invalid, raise ValueError.
        Typical usage in a controller:
        try:
            if_modified_since: float = self.get_if_modified_since(request)
        except ValueError as ve:
            return AbstractController.redirect_error(request, ve)
        """
        try:
            if_modified_since: float = httpdate_to_unixtime(request.headers[self.IF_MODIFIED_SINCE_HEADER])
            logger.debug(
                f'request.headers[{self.IF_MODIFIED_SINCE_HEADER}]={request.headers[self.IF_MODIFIED_SINCE_HEADER]}')
            logger.debug(f'if_modified_since={if_modified_since}')
            return if_modified_since
        except KeyError as ke:
            raise ValueError(f'Header [{self.IF_MODIFIED_SINCE_HEADER}] not found') from ke
        except ValueError as ve:
            raise ValueError(
                f'Invalid [{self.IF_MODIFIED_SINCE_HEADER}] header '
                f'[{request.headers[self.IF_MODIFIED_SINCE_HEADER]}]') from ve


class IndexController(AbstractController):

    @get(
        path='/',
        name='index'
    )
    async def index(self, request: HTMXRequest, ) -> Template:
        web_context: WebContext = WebContext(request, {})
        return HTMXTemplate(
            template_name="index.html",
            context=web_context.template_context | {
                'messages': Message.messages(request),
            })

    @get(
        path='/favicon.ico',
        name='favicon'
    )
    async def favicon(self, request: HTMXRequest, ) -> Redirect:
        return Redirect(request.app.route_reverse('static', file_path='/images/papi-web.ico'))<|MERGE_RESOLUTION|>--- conflicted
+++ resolved
@@ -66,13 +66,10 @@
 
     @staticmethod
     def form_data_to_str(data: dict[str, str], field: str, empty_value: str | None = None) -> str | None:
-<<<<<<< HEAD
-        if data is None:
-            return empty_value
-=======
         """Transforms given `data`'s value in `field` into a stripped
         str. If it is empty, returns `empty_value`."""
->>>>>>> d6bf6e7d
+        if data is None:
+            return empty_value
         data[field] = data.get(field, '')
         if data[field] is not None:
             data[field] = data[field].strip()
@@ -86,17 +83,14 @@
     @staticmethod
     def form_data_to_int(
             data: dict[str, str], field: str, empty_value: int | None = None, minimum: int = None) -> int | None:
-<<<<<<< HEAD
-        if data is None:
-            return empty_value
-=======
         """Transforms `data`'s value in `field` into a base-10 integer.
         If the value is empty, returns `empty_value`.
         If it is not empty but is not in base-10 integer format, raises
         a `ValueError.
         If `minimum` is not `None`, and the value is not greater or equal to
         `minimum`, raise `ValueError`."""
->>>>>>> d6bf6e7d
+        if data is None:
+            return empty_value
         data[field] = data.get(field, '')
         if data[field] is not None:
             data[field] = data[field].strip()
